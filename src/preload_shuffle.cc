--- conflicted
+++ resolved
@@ -441,11 +441,7 @@
 
   /* XXXCDC: xn gives us NULL, nn should give pctx.sctx, make uniform? */
   if (ctx == NULL) {
-<<<<<<< HEAD
-  ctx = &pctx.sctx;
-=======
     ctx = &pctx.sctx;
->>>>>>> ac6e78f7
   } else {
     assert(ctx == &pctx.sctx);
   }
