--- conflicted
+++ resolved
@@ -2112,7 +2112,6 @@
     dump_mon(&pctx.mctx, &tmp_dir_stat, &pctx.last_dir_stat);
   }
 
-<<<<<<< HEAD
   /* epoch count is increased before the beginning of each epoch */
   num_eps++; /* must go before the barrier below */
 
@@ -2150,10 +2149,6 @@
      */
     PRELOAD_Barrier(MPI_COMM_WORLD);
   }
-=======
-  /* epoch count is incremented at the beginning of each epoch */
-  num_eps++;
->>>>>>> 5930e0d8
 
   if (!pctx.nomon) {
     mon_reinit(&pctx.mctx); /* clear mon stats */
