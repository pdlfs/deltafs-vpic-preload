--- conflicted
+++ resolved
@@ -59,11 +59,8 @@
 #include <papi.h>
 #endif
 
-<<<<<<< HEAD
-=======
 #include "carp/carp_preload.h"
 
->>>>>>> ac6e78f7
 /* setup tmpdir defns */
 #define PRELOAD_TMPDIR_FMT "/tmp/vpic-deltafs-run-%u"
 #define PRELOAD_TMPDIR_BSIZE (sizeof(PRELOAD_TMPDIR_FMT) + 10) /* pad for %u */
@@ -454,23 +451,16 @@
   if (is_envset("PRELOAD_No_sys_probing")) pctx.noscan = 1;
   if (is_envset("PRELOAD_Testing")) pctx.testin = 1;
 
-<<<<<<< HEAD
-=======
   if (is_envset("PRELOAD_Enable_CARP")) {
     pctx.carp_on = 1;
     pctx.opts = pdlfs::carp::preload_init_carpopts(&pctx.sctx);
   }
 
->>>>>>> ac6e78f7
   /*
    * sanity check mode and derive transform sizes based on filename_size,
    * filedata_size, and the mode.
    */
-<<<<<<< HEAD
-  if (pctx.sideft + pctx.sideio /* + pctx.carpon */ > 1)
-=======
   if (pctx.sideft + pctx.sideio + pctx.carp_on > 1)
->>>>>>> ac6e78f7
     ABORT("config err: only one special I/O mode can be enabled at a time");
 
   /* normal (default) mode */
@@ -509,12 +499,7 @@
     pctx.preload_invalue_size = sizeof(uint64_t);
     pctx.preload_outvalue_size = pctx.preload_invalue_size + sizeof(uint32_t);
     pctx.value_size = pctx.preload_outvalue_size;  /* update for change */
-<<<<<<< HEAD
-  } else if (0 /*pctx.carpon*/) {
-#if 0
-=======
   } else if (pctx.carp_on) {
->>>>>>> ac6e78f7
     /*
      * in carp mode (range-query) we:
      *  1. move the filename to the filedata
@@ -528,10 +513,6 @@
     pctx.preload_outvalue_size += pctx.filename_size;
     pctx.key_size = pctx.preload_outkey_size;
     pctx.value_size = pctx.preload_outvalue_size;
-<<<<<<< HEAD
-#endif
-=======
->>>>>>> ac6e78f7
   }
 
   pctx.serialized_size = pctx.preload_inkey_size + pctx.preload_invalue_size;
@@ -1524,11 +1505,7 @@
             fprintf(f0, "fmt=bloomy\n");
           else if (pctx.sideio)
             fprintf(f0, "fmt=wisc\n");
-<<<<<<< HEAD
-          else if (0 /* pctx.carpon */)
-=======
           else if (pctx.carp_on)
->>>>>>> ac6e78f7
             fprintf(f0, "fmt=carp\n");
 
           fflush(f0);
@@ -2234,8 +2211,6 @@
 
   /* epoch count is increased before the beginning of each epoch */
   num_eps++; /* must go before the barrier below */
-<<<<<<< HEAD
-=======
 
   if (pctx.carp_on) {
     pctx.carp->AdvanceEpoch();
@@ -2248,7 +2223,6 @@
       PRELOAD_Barrier(MPI_COMM_WORLD);
     }
   }
->>>>>>> ac6e78f7
 
   if (!pctx.nomon) {
     mon_reinit(&pctx.mctx); /* clear mon stats */
@@ -2661,10 +2635,7 @@
   const char *preload_inkey;
   char *preload_invalue;
   size_t inkey_size, invalue_size;
-<<<<<<< HEAD
-=======
   char vbuf[255];   /* tmp scratch buf for transform (XXX: def/const size) */
->>>>>>> ac6e78f7
 
   rv = pthread_once(&init_once, preload_init);
   if (rv) ABORT("pthread_once");
@@ -2738,8 +2709,6 @@
     preload_invalue = reinterpret_cast<char*>(&sideio_off);  /* static var */
     invalue_size = sizeof(sideio_off);
     sideio_off += n;
-<<<<<<< HEAD
-=======
 
   } else if (pctx.carp_on) {
     if (!IS_BYPASS_DELTAFS_NAMESPACE(pctx.mode)) {
@@ -2756,7 +2725,6 @@
     memcpy(vbuf+filename_size, ff->data(), ff->size());  /* append filedata */
     preload_invalue = vbuf;    /* use transformed info in vbuf as invalue */
     invalue_size = filename_size + ff->size();
->>>>>>> ac6e78f7
 
   } else { /* use the default fmt */
     /* send the key and value as-is to remote */
@@ -2770,10 +2738,6 @@
   assert(invalue_size == pctx.preload_invalue_size);
 
   if (!IS_BYPASS_SHUFFLE(pctx.mode)) {
-<<<<<<< HEAD
-    rv = shuffle_write(&pctx.sctx, preload_inkey, inkey_size,
-                       preload_invalue, invalue_size, num_eps - 1);
-=======
     if (pctx.carp_on) {
       rv = shuffle_write_range(&pctx.sctx, preload_inkey, inkey_size,
                                preload_invalue, invalue_size, num_eps - 1);
@@ -2781,7 +2745,6 @@
       rv = shuffle_write(&pctx.sctx, preload_inkey, inkey_size,
                          preload_invalue, invalue_size, num_eps - 1);
     }
->>>>>>> ac6e78f7
     if (rv) {
       ABORT("plfsdir shuffler write failed");
     }
@@ -3019,10 +2982,6 @@
         pvalue = sideio_buf;
       }
 
-<<<<<<< HEAD
-      /* XXX we drop pkey_len here... plfsdir_append() does strlen() on pkey */
-      n = deltafs_plfsdir_append(pctx.plfshdl, pkey, epoch, pvalue, pvalue_len);
-=======
       /*
        * XXX: plfsdir_append() does an additional transform where it
        *      does a strlen(pkey) and hashes the result to generate
@@ -3043,7 +3002,6 @@
         n = deltafs_plfsdir_append(pctx.plfshdl, pkey, epoch,
                                    pvalue, pvalue_len);
       }
->>>>>>> ac6e78f7
       if (n != pvalue_len) {
         rv = EOF;
       }
