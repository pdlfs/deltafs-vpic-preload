--- conflicted
+++ resolved
@@ -1978,14 +1978,8 @@
     }
   }
 
-<<<<<<< HEAD
-  if (!pctx.nomon and pctx.carp_on) {
-    pdlfs::perfstats_log_aggr_bin_count(&(pctx.perf_ctx), pctx.carp,
-                                        pctx.my_rank);
-=======
   if (!pctx.nomon && pctx.carp_on) {
     pctx.carp->LogAggrBinCount();
->>>>>>> b9062459
   }
 
   /* extra stats */
@@ -2962,7 +2956,6 @@
   char sideio_buf[12];  /* for transform#2 where we add src rank to offset */
   int rv;
 
-<<<<<<< HEAD
   pthread_mtx_lock(&write_mtx);
 
   /* check if we want to drop writes */
@@ -2979,8 +2972,6 @@
 
   pctx.perf_ctx.bytes_written += pvalue_len;
 
-=======
->>>>>>> b9062459
   if (epoch == -1) {
     epoch = num_eps - 1;
   }
