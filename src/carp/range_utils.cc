#include "range_utils.h"

#include <assert.h>
#include <limits.h>
#include <math.h>
#include <stdio.h>
#include <string.h>

#include <algorithm>
#include <list>

#include "preload_internal.h"

#define RANGE_DEBUG_T 1

extern preload_ctx_t pctx;

void pivot_union(std::vector<rb_item_t> rb_items,
                 std::vector<double>& unified_bins,
                 std::vector<float>& unified_bin_counts,
                 std::vector<double>& rank_bin_widths, int num_ranks) {
  assert(rb_items.size() >= 2u);

  float rank_bin_start[num_ranks];
  float rank_bin_end[num_ranks];

  const float BIN_EMPTY = rb_items[0].bin_val - 10;

  std::fill(rank_bin_start, rank_bin_start + num_ranks, BIN_EMPTY);

  float prev_bin_val = rb_items[0].bin_val;
  float prev_bp_bin_val = rb_items[0].bin_val;

  /* Ranks that currently have an active bin */
  std::list<int> active_ranks;

  int cur_bin_count = 0;
  int rb_item_sz = rb_items.size();

  for (int i = 0; i < rb_items.size(); i++) {
    int bp_rank = rb_items[i].rank;
    float bp_bin_val = rb_items[i].bin_val;
    float bp_bin_other = rb_items[i].bin_other;
    bool bp_is_start = rb_items[i].is_start;

#ifdef RANGE_DEBUG
    fprintf(stderr, "BP_ERR Rank %d/%d - bin_prop: %d %.1f %.1f %s\n",
            pctx.my_rank, i, bp_rank, bp_bin_val, bp_bin_other,
            bp_is_start ? "true" : "false");
#endif

    std::list<int>::iterator remove_item;
    /* Can't set iterators to null apparently false means iter is NULL */
    bool remove_item_flag = false;

    if (bp_bin_val != prev_bin_val) {
      /* Breaking point - we break all active intervals
       * at this point and put them into a new bin */
      float cur_bin = bp_bin_val;
      float cur_bin_count = 0;

      auto lit = active_ranks.begin();
      auto lend = active_ranks.end();

      while (lit != lend) {
        int rank = (*lit);
        assert(rank_bin_start[rank] != BIN_EMPTY);

        float rank_total_range = rank_bin_end[rank] - rank_bin_start[rank];
        float rank_left_range = cur_bin - prev_bp_bin_val;

        assert(rank_left_range >= 0);

        float rank_contrib =
            rank_bin_widths[rank] * rank_left_range / rank_total_range;

        assert(rank_contrib >= 0);

        cur_bin_count += rank_contrib;

        if (rank == bp_rank) {
          /* If you come across the same interval in active_ranks,
           * you must be the closing end of the rank */
          assert(!bp_is_start);
          remove_item = lit;
          remove_item_flag = true;
        }

        lit++;
      }

      unified_bin_counts.push_back(cur_bin_count);
      unified_bins.push_back(cur_bin);

      if (remove_item_flag) {
        active_ranks.erase(remove_item);
      }

      prev_bp_bin_val = bp_bin_val;
    }

    if (bp_is_start) {
      assert(rank_bin_start[bp_rank] == BIN_EMPTY);
      rank_bin_start[bp_rank] = bp_bin_val;
      rank_bin_end[bp_rank] = bp_bin_other;
      active_ranks.push_back(bp_rank);
      if (i == 0) unified_bins.push_back(bp_bin_val);
    } else {
      assert(rank_bin_start[bp_rank] != BIN_EMPTY);
      rank_bin_start[bp_rank] = BIN_EMPTY;
      rank_bin_end[bp_rank] = BIN_EMPTY;
      // remove corresponding start from active_ranks
      if (remove_item_flag == false) {
        int old_len = active_ranks.size();
        /* The following command must remove exactly one element */
        active_ranks.remove(bp_rank);

        int new_len = active_ranks.size();

        if (old_len != new_len + 1) {
          logf(LOG_ERRO,
               "[Rank %d] [pivot_calc] ASSERT FAIL old_len (%d) != new_len "
               "(%d) + 1",
               pctx.my_rank, old_len, new_len + 1);
          ABORT("Assert failed!");
        }

        assert(old_len == new_len + 1);
      }
    }
    prev_bin_val = bp_bin_val;
  }
}

int get_particle_count(int total_ranks, int total_bins, int par_per_bin) {
  /* There is one extra bin entry for every rank. If a rank has two
   * bins, its bin range contains 3 entries 1, 2, 3 for 1 - 2 and 2- 3
   * Hence we subtract total_bins from total_ranks to adjust for that
   */
  return (total_bins - total_ranks) * par_per_bin;
}

int resample_bins_irregular(const std::vector<double>& bins,
                            const std::vector<float>& bin_counts,
                            std::vector<double>& samples, double& sample_width,
                            int nsamples) {
  const int bins_size = bins.size();
  const int bin_counts_size = bin_counts.size();

  samples.resize(nsamples);

  assert(bins_size == bin_counts_size + 1);
  assert(nsamples >= 2);
  assert(bins_size >= 2);

  float nparticles =
      std::accumulate(bin_counts.begin(), bin_counts.end(), 0.0f);

  assert(nparticles >= 0);

  const double part_per_rbin = nparticles * 1.0 / (nsamples - 1);
  sample_width = part_per_rbin;

  int sidx = 1;

  double accumulated = 0;
  for (int rbidx = 0; rbidx < bins_size - 1; rbidx++) {
    float rcount_total = bin_counts[rbidx];

    double rbin_start = bins[rbidx];
    double rbin_end = bins[rbidx + 1];
    while (accumulated + rcount_total > part_per_rbin - RANGE_EPSILON) {
      double rcount_cur = part_per_rbin - accumulated;
      accumulated = 0;

      double rbin_cur =
          (rcount_cur / rcount_total) * (rbin_end - rbin_start) + rbin_start;

      assert(sidx < nsamples);
      samples[sidx] = rbin_cur;
      sidx++;

      rcount_total -= rcount_cur;
      rbin_start = rbin_cur;
    }

    accumulated += rcount_total;
  }

  /* extend bounds marginally to handle edge cases */
  samples[0] = bins[0] - 1e-6;
  samples[nsamples - 1] = bins[bins_size - 1] + 1e-6;

  /* if we were unable to fill in the last sample_idx
   * we fill it manually above  (since accumulated can have some leftover
   * from the last for loop)
   */
  if (sidx == nsamples - 1) sidx++;

  if (sidx != nsamples) {
    logf(LOG_ERRO,
<<<<<<< HEAD
         "[Rank %d] [resample_bins_irregular] ASSERT FAIL sidx (%d) != "
         "nsamples (%d) "
         "(accumulated: %.1f)\n",
=======
         "rank %d,sidx expected to be equal to nsamples, %d-%d, accumulated: "
         "%.1f",
>>>>>>> b9062459
         pctx.my_rank, sidx, nsamples, accumulated);
    ABORT("sidx != nsamples");
  }

  assert(sidx == nsamples);

  return 0;
}<|MERGE_RESOLUTION|>--- conflicted
+++ resolved
@@ -199,14 +199,8 @@
 
   if (sidx != nsamples) {
     logf(LOG_ERRO,
-<<<<<<< HEAD
-         "[Rank %d] [resample_bins_irregular] ASSERT FAIL sidx (%d) != "
-         "nsamples (%d) "
-         "(accumulated: %.1f)\n",
-=======
-         "rank %d,sidx expected to be equal to nsamples, %d-%d, accumulated: "
+         "rank %d, sidx expected to be equal to nsamples, %d-%d, accumulated: "
          "%.1f",
->>>>>>> b9062459
          pctx.my_rank, sidx, nsamples, accumulated);
     ABORT("sidx != nsamples");
   }
