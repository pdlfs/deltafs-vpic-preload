--- conflicted
+++ resolved
@@ -32,21 +32,6 @@
  * name is given.
  */
 struct CarpOptions {
-<<<<<<< HEAD
-  uint32_t my_rank;
-  uint32_t num_ranks;
-  uint32_t oob_sz;
-  uint64_t reneg_intvl;
-  int rtp_pvtcnt[4];
-  shuffle_ctx_t* sctx;
-  const char* reneg_policy;
-  uint32_t dynamic_intvl;
-  float dynamic_thresh;
-  std::string mount_path; // for stat_trigger only
-  Env* env;
-  bool mock_io_enabled;
-  bool io_enabled;
-=======
   int index_attr_size;       /* sizeof indexed attr, default=sizeof(float) */
                              /* note: currenly only float is supported */
                              /* (PRELOAD_Particle_indexed_attr_size) */
@@ -70,7 +55,6 @@
   uint32_t my_rank;          /* my MPI rank */
   uint32_t num_ranks;        /* MPI world size */
   std::string mount_path;    /* mount_path (set from preload MPI_Init) */
->>>>>>> 2efdee75
 };
 
 class Carp {
