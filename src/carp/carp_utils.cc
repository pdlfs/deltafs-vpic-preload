#include "carp_utils.h"

#include <math.h>

#include <algorithm>
#include <numeric>

#include "common.h"
#include "preload_internal.h"
#include "range_common.h"

/**** FOR DEBUGGING ****/
/* local functions */

/* return true if a is smaller - we prioritize smaller bin_val
 * and for same bin_val, we prioritize ending items (is_start == false)
 * first */
bool rb_item_lt(const rb_item_t& a, const rb_item_t& b) {
  return (a.bin_val < b.bin_val) ||
         ((a.bin_val == b.bin_val) && (!a.is_start && b.is_start));
}

namespace {
bool pmt_comp(const pdlfs::carp::particle_mem_t& a,
              const pdlfs::carp::particle_mem_t& b) {
  return a.indexed_prop < b.indexed_prop;
}
}  // namespace

namespace pdlfs {
namespace carp {
template <typename T>
std::string PivotUtils::SerializeVector(std::vector<T>& v) {
  std::string s;
  for (size_t i = 0; i < v.size(); i++) {
    T elem = v[i];
    if (i == 0) {
      s += std::to_string(elem);
    } else {
      s += "," + std::to_string(elem);
    }
  }

  return s;
}

template <typename T>
std::string PivotUtils::SerializeVector(T* v, size_t vsz) {
  std::string s;
  for (size_t i = 0; i < vsz; i++) {
    T elem = v[i];
    if (i == 0) {
      s += std::to_string(elem);
    } else {
      s += "," + std::to_string(elem);
    }
  }

  return s;
}

template std::string PivotUtils::SerializeVector<float>(std::vector<float>& v);
template std::string PivotUtils::SerializeVector<double>(
    std::vector<double>& v);
template std::string PivotUtils::SerializeVector<double>(double* v, size_t vsz);

int PivotUtils::CalculatePivots(Carp* carp, const size_t num_pivots) {
  carp->mutex_.AssertHeld();

  assert(num_pivots <= pdlfs::kMaxPivots);

  int rv = 0;

  const MainThreadState prev_state = carp->mts_mgr_.GetPrevState();
  const MainThreadState cur_state = carp->mts_mgr_.GetState();

  carp->my_pivot_width_ = 0;

  assert(cur_state == MainThreadState::MT_BLOCK);

  if (carp->mts_mgr_.FirstBlock()) {
    rv = CalculatePivotsFromOob(carp, num_pivots);
  } else {
    rv = CalculatePivotsFromAll(carp, num_pivots);
  }

  logf(LOG_DBG2, "pvt_calc_local @ R%d, pvt width: %.2f", pctx.my_rank,
       carp->my_pivot_width_);

  if (carp->my_pivot_width_ < 1e-3) {
    float mass_per_pivot = 1.0f / (num_pivots - 1);
    carp->my_pivot_width_ = mass_per_pivot;

    for (int pidx = 0; pidx < num_pivots; pidx++) {
      carp->my_pivots_[pidx] = mass_per_pivot * pidx;
    }
  }

  for (int pidx = 0; pidx < num_pivots - 1; pidx++) {
    assert(carp->my_pivots_[pidx] <= carp->my_pivots_[pidx + 1]);
  }

  return rv;
}

int PivotUtils::CalculatePivotsFromOob(Carp* carp, int num_pivots) {
  carp->mutex_.AssertHeld();

  int rv = 0;

  std::vector<float> oobl, oobr;

  pdlfs::carp::OobBuffer* oob = &(carp->oob_buffer_);
  carp->oob_buffer_.GetPartitionedProps(oobl, oobr);

  assert(oobr.size() == 0);
  const int oobl_sz = oobl.size();

  if (oobl_sz < 2) return 0;

  const float range_min = oobl[0];
  const float range_max = oobl[oobl_sz - 1];

  carp->my_pivots_[0] = range_min;
  carp->my_pivots_[num_pivots - 1] = range_max;

  carp->my_pivot_width_ = oobl_sz * 1.0 / num_pivots;

  /* for computation purposes, we need to reserve one, so as to always have
   * two points of interpolation */

  float part_per_pivot = (oobl_sz - 1) * 1.0 / num_pivots;

  for (int pvt_idx = 1; pvt_idx < num_pivots - 1; pvt_idx++) {
    float oob_idx = part_per_pivot * pvt_idx;
    int oob_idx_trunc = (int)oob_idx;

    assert(oob_idx_trunc + 1 < oobl_sz);

    float val_a = oobl[oob_idx_trunc];
    float val_b = oobl[oob_idx_trunc + 1];

    float frac_a = oob_idx - (float)oob_idx_trunc;
    float pvt = WeightedAverage(val_a, val_b, frac_a);
    carp->my_pivots_[pvt_idx] = pvt;
  }

  return rv;
}

/* This function is supposed to produce all zeroes if there are no
 * particles with the current rank (either pre-shuffled or OOB'ed)
 * and is supposed to produce valid pivots in every single other
 * case even if there's only one pivot. XXX: We're not sure whether
 * that's currently the case
 * */
int PivotUtils::CalculatePivotsFromAll(Carp* carp, int num_pivots) {
  carp->mutex_.AssertHeld();

  assert(num_pivots <= pdlfs::kMaxPivots);

  carp->my_pivot_count_ = num_pivots;

  const float prev_range_begin = carp->range_min_;
  const float prev_range_end = carp->range_max_;

  float range_start, range_end;
  std::vector<float> oobl, oobr;

  pdlfs::carp::OobBuffer* oob = &(carp->oob_buffer_);
  oob->GetPartitionedProps(oobl, oobr);

  GetRangeBounds(carp, oobl, oobr, range_start, range_end);
  assert(range_end >= range_start);

  int oobl_sz = oobl.size(), oobr_sz = oobr.size();

  float particle_count = std::accumulate(carp->rank_counts_.begin(),
                                         carp->rank_counts_.end(), 0.f);

  int my_rank = pctx.my_rank;

  carp->my_pivots_[0] = range_start;
  carp->my_pivots_[num_pivots - 1] = range_end;

  particle_count += (oobl_sz + oobr_sz);

  int cur_pivot = 1;
  float part_per_pivot = particle_count * 1.0 / (num_pivots - 1);

  if (part_per_pivot < 1e-5) {
    std::fill(carp->my_pivots_, carp->my_pivots_ + num_pivots, 0);
    carp->my_pivot_width_ = 0;
    return 0;
  }

#if 0
  /**********************/
  std::vector<float>& ff = carp->rank_counts_;
  std::vector<float>& gg = carp->rank_bins_;
  // fprintf(stderr,
  // "rank%d get_local_pivots state_dump "
  // "oob_count_left: %d, oob_count_right: %d\n"
  // "pivot range: (%.1f %.1f), particle_cnt: %.1f\n"
  // "rbc: %s (%zu)\n"
  // "bin: %s (%zu)\n",
  // pctx.my_rank, oobl_sz, oobr_sz, range_start, range_end,
  // particle_count, SerializeVector(ff).c_str(), ff.size(),
  // SerializeVector(gg).c_str(), gg.size());
  /**********************/
#endif

  float accumulated_ppp = 0;
  float particles_carried_over = 0;
  /* Pivot calculation for OOBL and OOBR is similar, except OOBL will not
   * consume any "particles_carried_over"
   */

  float oob_idx = 0;
  while (1) {
    float part_left = oobl_sz - oob_idx;
    if (part_per_pivot < 1e-5 || part_left < part_per_pivot) {
      particles_carried_over += part_left;
      break;
    }

    accumulated_ppp += part_per_pivot;

    float part_idx = accumulated_ppp;
    int part_idx_trunc = (int)accumulated_ppp;

    if (part_idx_trunc >= oobl_sz) break;

    float frac_a = part_idx - (float)part_idx_trunc;
    float val_a = oobl[part_idx_trunc];
    float val_b = (part_idx_trunc + 1 < oobl_sz) ? oobl[part_idx_trunc + 1]
                                                 : prev_range_begin;
    assert(val_b > val_a);

    carp->my_pivots_[cur_pivot] = (1 - frac_a) * val_a + (frac_a)*val_b;
    cur_pivot++;

    oob_idx = accumulated_ppp;
  }

  int bin_idx = 0;

  for (int bidx = 0; bidx < carp->rank_bins_.size() - 1; bidx++) {
    const double cur_bin_total = carp->rank_counts_[bidx];
    double cur_bin_left = carp->rank_counts_[bidx];

    double bin_start = carp->rank_bins_[bidx];
    double bin_end = carp->rank_bins_[bidx + 1];
    const double bin_width_orig = bin_end - bin_start;

    while (particles_carried_over + cur_bin_left >= part_per_pivot - 1e-05) {
      double take_from_bin = part_per_pivot - particles_carried_over;

      /* advance bin_start st take_from_bin is removed */
      double bin_width_left = bin_end - bin_start;
      double width_to_remove = take_from_bin / cur_bin_total * bin_width_orig;

      bin_start += width_to_remove;
      carp->my_pivots_[cur_pivot] = bin_start;

      cur_pivot++;

      cur_bin_left -= take_from_bin;
      particles_carried_over = 0;
    }

    // XXX: Arbitrarily chosen threshold, may cause troubles at
    // large scales
    assert(cur_bin_left >= -1e-3);

    particles_carried_over += cur_bin_left;
  }

  fprintf(stderr, "cur_pivot: %d, pco: %0.3f\n", cur_pivot,
          particles_carried_over);

  oob_idx = 0;

  while (1) {
    float part_left = oobr_sz - oob_idx;
    if (part_per_pivot < 1e-5 ||
        part_left + particles_carried_over < part_per_pivot + 1e-5) {
      particles_carried_over += part_left;
      break;
    }

    float next_idx = oob_idx + part_per_pivot - particles_carried_over;
    int next_idx_trunc = (int)next_idx;
    particles_carried_over = 0;

    if (next_idx_trunc >= oobr_sz) break;

    /* Current pivot is computed from fractional index weighted average,
     * we interpolate between current index and next, if next index is out of
     * bounds, we just interpolate */

    float frac_b = next_idx - next_idx_trunc;
    assert(frac_b >= 0);

    float val_b = oobr[next_idx_trunc];
    float val_a;

    if (next_idx_trunc > 0) {
      val_a = oobr[next_idx_trunc - 1];
    } else if (next_idx_trunc == 0) {
      val_a = prev_range_end;
    } else {
      assert(false);
    }

    float next_pivot = (1 - frac_b) * val_a + frac_b * val_b;
    carp->my_pivots_[cur_pivot++] = next_pivot;
    oob_idx = next_idx;
  }

#define ERRLIM 1e0

  if (cur_pivot == num_pivots) {
    assert(fabs(particles_carried_over) < ERRLIM);
  } else if (cur_pivot == num_pivots - 1) {
    assert(fabs(particles_carried_over) < ERRLIM or
           fabs(particles_carried_over - part_per_pivot) < ERRLIM);
  } else {
    /* shouldn't happen */
    assert(false);
  }

  carp->my_pivots_[num_pivots - 1] = range_end;
  carp->my_pivot_width_ = part_per_pivot;

  return 0;
}

int PivotUtils::UpdatePivots(Carp* carp, double* pivots, int num_pivots) {
  carp->mutex_.AssertHeld();
  assert(num_pivots == pctx.comm_sz + 1);

  carp->LogMyPivots(pivots, num_pivots, "RENEG_AGGR_PIVOTS");

  double& pvtbeg = carp->range_min_;
  double& pvtend = carp->range_max_;

  double updbeg = pivots[0];
  double updend = pivots[num_pivots - 1];

  if (!carp->mts_mgr_.FirstBlock()) {
    assert(float_lte(updbeg, pvtbeg));
    assert(float_gte(updend, pvtend));
  }

  pvtbeg = updbeg;
  pvtend = updend;

  std::copy(pivots, pivots + num_pivots, carp->rank_bins_.begin());
  std::fill(carp->rank_counts_.begin(), carp->rank_counts_.end(), 0);

  carp->oob_buffer_.SetRange(carp->range_min_, carp->range_max_);

  double our_bin_start = pivots[pctx.my_rank];
  double our_bin_end = pivots[pctx.my_rank + 1];
<<<<<<< HEAD

  // make safe to invoke CARP-RTP without a properly initiialized
  // storage backend, such as for benchmarks
  if (pctx.plfshdl != NULL) {
    deltafs_plfsdir_range_update(pctx.plfshdl, our_bin_start, our_bin_end);
  }
=======
#ifdef DELTAFS_PLFSDIR_RANGEDB
  deltafs_plfsdir_range_update(pctx.plfshdl, our_bin_start, our_bin_end);
#else
  ABORT("linked deltafs does not support rangedb");
#endif
>>>>>>> b9062459

  return 0;
}

void PivotUtils::LogPivots(Carp* carp, int pvtcnt) {
  if (!carp->PerflogOn()) return;

  char label[64];
  snprintf(label, 64, "RENEG_PIVOTS_E%d", carp->epoch_);
  carp->LogMyPivots(carp->my_pivots_, pvtcnt, label);
  snprintf(label, 64, "RENEG_BINCNT_E%d", carp->epoch_);
  carp->LogVec(carp->rank_counts_aggr_, label);
}

int PivotUtils::GetRangeBounds(Carp* carp, std::vector<float>& oobl,
                               std::vector<float>& oobr, float& range_start,
                               float& range_end) {
  int rv = 0;

  size_t oobl_sz = oobl.size();
  size_t oobr_sz = oobr.size();

  double oobl_min = oobl_sz ? oobl[0] : 0;
  double oobr_min = oobr_sz ? oobr[0] : 0;
  /* If both OOBs are filled, their minimum, otherwise, the non-zero val */
  double oob_min =
      (oobl_sz && oobr_sz) ? std::min(oobl_min, oobr_min) : oobl_min + oobr_min;

  double oobl_max = oobl_sz ? oobl[oobl_sz - 1] : 0;
  double oobr_max = oobr_sz ? oobr[oobr_sz - 1] : 0;
  double oob_max = std::max(oobl_max, oobr_max);

  assert(oobl_min <= oobl_max);
  assert(oobr_min <= oobr_max);

  if (oobl_sz and oobr_sz) {
    assert(oobl_min <= oobr_min);
    assert(oobl_max <= oobr_max);
  }

  MainThreadState prev_state = carp->mts_mgr_.GetPrevState();

  /* Since our default value is zero, min needs to obtained
   * complex-ly, while max is just max
   * i.e., if range_min is 0.63, and OOBs are empty, then
   * oob_min (= 0) needs to be ignored
   */
  // if (prev_state_ == MainThreadState::MT_INIT) {
  if (carp->mts_mgr_.FirstBlock()) {
    range_start = oob_min;
  } else if (oobl_sz) {
    range_start = std::min(oob_min, carp->range_min_);
  } else {
    range_start = carp->range_min_;
  }

  range_end = std::max(oob_max, carp->range_max_);

  return rv;
}

float PivotUtils::WeightedAverage(float a, float b, float frac) {
  /* Weighted avg of a and b was updated because of test case 11 (pvtcalc)
   * When a and b are very close, the following weighted avg is not monotonic.
   * pvt = (1 - frac_a) * val_a + (frac_a) * val_b;
   *
   * weighted avg of (0.473880023 and 0.473880142) should be <= for
   * frac_a =  0.412109375, vs frac_a = 0.536865234.
   *
   * The approach below seems more robust.
   * XXX: If it still persists, use double instead of float for pivot
   * computation
   */
  assert(frac >= 0);
  assert(a <= b);

  float pvt;
  float delta = b - a;
  float frac_delta = frac * delta;
  pvt = a + frac_delta;

  assert(delta >= 0);
  assert(frac_delta <= delta);
  assert(pvt <= b);

  return pvt;
}
}  // namespace carp
}  // namespace pdlfs<|MERGE_RESOLUTION|>--- conflicted
+++ resolved
@@ -363,20 +363,16 @@
 
   double our_bin_start = pivots[pctx.my_rank];
   double our_bin_end = pivots[pctx.my_rank + 1];
-<<<<<<< HEAD
-
+
+#ifdef DELTAFS_PLFSDIR_RANGEDB
   // make safe to invoke CARP-RTP without a properly initiialized
   // storage backend, such as for benchmarks
   if (pctx.plfshdl != NULL) {
     deltafs_plfsdir_range_update(pctx.plfshdl, our_bin_start, our_bin_end);
   }
-=======
-#ifdef DELTAFS_PLFSDIR_RANGEDB
-  deltafs_plfsdir_range_update(pctx.plfshdl, our_bin_start, our_bin_end);
 #else
   ABORT("linked deltafs does not support rangedb");
 #endif
->>>>>>> b9062459
 
   return 0;
 }
